--- conflicted
+++ resolved
@@ -1,4 +1,3 @@
-<<<<<<< HEAD
 //! Lean VM - A minimal virtual machine implementation
 
 pub mod core;
@@ -7,36 +6,11 @@
 pub mod isa;
 pub mod witness;
 
+/// Location in source code (line number)
+pub type LocationInSourceCode = usize;
+
 pub use core::*;
 pub use diagnostics::*;
 pub use execution::*;
 pub use isa::*;
-pub use witness::*;
-=======
-use p3_koala_bear::{KoalaBear, QuinticExtensionFieldKB};
-
-mod error;
-mod lean_isa;
-pub mod memory;
-mod profiler;
-pub mod runner;
-mod stack_trace;
-pub use error::*;
-pub use lean_isa::*;
-pub use memory::*;
-pub use runner::*;
-
-pub type LocationInSourceCode = usize;
-
-pub const DIMENSION: usize = 5;
-pub const LOG_VECTOR_LEN: usize = 3;
-pub const VECTOR_LEN: usize = 1 << LOG_VECTOR_LEN;
-pub type F = KoalaBear;
-pub type EF = QuinticExtensionFieldKB;
-
-pub const ZERO_VEC_PTR: usize = 0; // convention (vectorized pointer of size 2, pointing to 16 zeros)
-pub const ONE_VEC_PTR: usize = 2; // convention (vectorized pointer of size 1, pointing to 10000000)
-pub const POSEIDON_16_NULL_HASH_PTR: usize = 3; // convention (vectorized pointer of size 2, = the 16 elements of poseidon_16(0))
-pub const POSEIDON_24_NULL_HASH_PTR: usize = 5; // convention (vectorized pointer of size 1, = the last 8 elements of poseidon_24(0))
-pub const PUBLIC_INPUT_START: usize = 6 * 8; // normal pointer
->>>>>>> 52545fa2
+pub use witness::*;