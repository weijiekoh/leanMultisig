[package]
name = "lean_compiler"
version.workspace = true
edition.workspace = true

[lints]
workspace = true

[dependencies]
pest.workspace = true
pest_derive.workspace = true
utils.workspace = true
p3-field.workspace = true
xmss.workspace = true
rand.workspace = true
p3-poseidon2.workspace = true
p3-koala-bear.workspace = true
p3-challenger.workspace = true
p3-air.workspace = true
p3-matrix.workspace = true
p3-symmetric.workspace = true
p3-util.workspace = true
whir-p3.workspace = true
rayon.workspace = true
tracing.workspace = true
air.workspace = true
packed_pcs.workspace = true
p3-poseidon2-air.workspace = true
lookup.workspace = true
<<<<<<< HEAD
lean_vm.workspace = true
multilinear-toolkit.workspace = true
=======
sumcheck.workspace = true
lean_vm.workspace = true
lean_runner.workspace = true

[dev-dependencies]
rayon = "1.11.0"
rand_chacha = "0.9.0"
>>>>>>> 52545fa2
<|MERGE_RESOLUTION|>--- conflicted
+++ resolved
@@ -27,15 +27,10 @@
 packed_pcs.workspace = true
 p3-poseidon2-air.workspace = true
 lookup.workspace = true
-<<<<<<< HEAD
-lean_vm.workspace = true
-multilinear-toolkit.workspace = true
-=======
-sumcheck.workspace = true
 lean_vm.workspace = true
 lean_runner.workspace = true
+multilinear-toolkit.workspace = true
 
 [dev-dependencies]
 rayon = "1.11.0"
-rand_chacha = "0.9.0"
->>>>>>> 52545fa2
+rand_chacha = "0.9.0"